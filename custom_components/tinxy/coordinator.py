"""Example integration using DataUpdateCoordinator."""

from datetime import timedelta
import logging

import async_timeout

from homeassistant.core import HomeAssistant
from homeassistant.exceptions import ConfigEntryAuthFailed
from homeassistant.helpers.update_coordinator import DataUpdateCoordinator, UpdateFailed
from homeassistant.helpers.debounce import Debouncer

from .tinxycloud import TinxyAuthenticationException, TinxyException

# from homeassistant.exceptions import


_LOGGER = logging.getLogger(__name__)
REQUEST_REFRESH_DELAY = 0.35


class TinxyUpdateCoordinator(DataUpdateCoordinator):
    """My custom coordinator."""

    def __init__(self, hass: HomeAssistant, my_api) -> None:
        """Initialize my coordinator."""
        super().__init__(
            hass,
            _LOGGER,
            # Name of the data. For logging purposes.
            name="Tinxy",
            # Polling interval. Will only be polled if there are subscribers.
<<<<<<< HEAD
            update_interval=timedelta(seconds=5),
            request_refresh_debouncer=Debouncer(
                hass, _LOGGER, cooldown=REQUEST_REFRESH_DELAY, immediate=False
            ),
=======
            update_interval=timedelta(seconds=10),
>>>>>>> 6274030a
        )
        # my_api.list_all
        self.hass = hass
        self.my_api = my_api
        self.all_devices = self.my_api.list_all_devices()

    async def _async_update_data(self):
        """Fetch data from API endpoint.

        This is the place to pre-process the data to lookup tables
        so entities can quickly look up their data.
        """
        try:
            # Note: asyncio.TimeoutError and aiohttp.ClientError are already
            # handled by the data update coordinator.
            async with async_timeout.timeout(10):
                status_list = {}
                # Grab active context variables to limit data required to be fetched from API
                # Note: using context is not required if there is no need or ability to limit
                # data retrieved from API.
                # listening_idx = set(self.async_contexts())
                result = await self.my_api.get_all_status()

                for device in self.all_devices:
                    if device["id"] in result:
                        status_list[device["id"]] = device | result[device["id"]]

                return status_list
        except TinxyAuthenticationException as err:
            # Raising ConfigEntryAuthFailed will cancel future updates
            # and start a config flow with SOURCE_REAUTH (async_step_reauth)
            raise ConfigEntryAuthFailed from err
        except TinxyException as err:
            raise UpdateFailed(f"Error communicating with API: {err}") from err<|MERGE_RESOLUTION|>--- conflicted
+++ resolved
@@ -30,14 +30,10 @@
             # Name of the data. For logging purposes.
             name="Tinxy",
             # Polling interval. Will only be polled if there are subscribers.
-<<<<<<< HEAD
-            update_interval=timedelta(seconds=5),
+            update_interval=timedelta(seconds=7),
             request_refresh_debouncer=Debouncer(
                 hass, _LOGGER, cooldown=REQUEST_REFRESH_DELAY, immediate=False
             ),
-=======
-            update_interval=timedelta(seconds=10),
->>>>>>> 6274030a
         )
         # my_api.list_all
         self.hass = hass
